--- conflicted
+++ resolved
@@ -17,10 +17,6 @@
 
   private val entries = new LinkedHashMap[String, Entry](32, 0.75f, true)
   private var currentMemory = 0L
-  // Object used to ensure that only one thread is putting blocks and if necessary, dropping
-  // blocks from the memory store.
-  private val putLock = new Object()
-
   // Object used to ensure that only one thread is putting blocks and if necessary, dropping
   // blocks from the memory store.
   private val putLock = new Object()
@@ -44,10 +40,6 @@
       val sizeEstimate = SizeEstimator.estimate(elements.asInstanceOf[AnyRef])
       tryToPut(blockId, elements, sizeEstimate, true)
     } else {
-<<<<<<< HEAD
-      val entry = new Entry(bytes, bytes.limit, false)
-=======
->>>>>>> cd16eab0
       tryToPut(blockId, bytes, bytes.limit, false)
     }
   }
